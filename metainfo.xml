<?xml version="1.0" encoding="UTF-8"?>

<component type="desktop">
  <id>org.contourterminal.Contour</id>
  <metadata_license>CC0-1.0</metadata_license>
  <project_license>Apache-2.0</project_license>
  <content_rating type="oars-1.0" />
  <name>Contour Terminal Emulator</name>
  <developer_name>Christian Parpart</developer_name>
  <url type="homepage">https://github.com/contour-terminal/contour/</url>
  <url type="bugtracker">https://github.com/contour-terminal/contour/issues</url>

  <launchable type="desktop-id">org.contourterminal.Contour.desktop</launchable>

  <supports>
    <control>pointing</control>
    <control>keyboard</control>
    <control>console</control>
  </supports>

  <provides>
    <binary>contour</binary>
    <mediatype>inode/directory</mediatype>
  </provides>

  <categories>
    <category>System</category>
  </categories>

  <summary>
    Contour is a modern and actually fast, modal, virtual terminal emulator, for everyday use
  </summary>

  <icon type="remote" width="256" height="256">https://raw.githubusercontent.com/contour-terminal/contour/4f565357720915402aca5ca63ca1fa812ed4741f/src/contour/res/images/contour-logo.png</icon>

  <description>
    <p>
      Contour is a modern and actually fast, modal, virtual terminal emulator,
      for everyday use. It is aiming for power users with a modern feature mindset.
    </p>
    <ul>
      <li>Available on all 4 major platforms, Linux, OS/X, FreeBSD, Windows.</li>
      <li>GPU-accelerated rendering.</li>
      <li>Font ligatures support (such as in Fira Code).</li>
      <li>Unicode: Emoji support (-: 🌈 💝 😛 👪 - including ZWJ, VS15, VS16 emoji :-)</li>
      <li>Unicode: Grapheme cluster support</li>
      <li>Bold and italic fonts</li>
      <li>High-DPI support.</li>
      <li>Vertical Line Markers (quickly jump to markers in your history!)</li>
      <li>Vi-like input modes for improved selection and copy'n'paste experience and Vi-like scrolloff feature.</li>
      <li>Blurred behind transparent background when using Windows 10 or KDE window manager on Linux.</li>
      <li>Blurrable Background image support.</li>
      <li>Runtime configuration reload</li>
      <li>256-color and Truecolor support</li>
      <li>Key binding customization</li>
      <li>Color Schemes</li>
      <li>Profiles (grouped customization of: color scheme, login shell, and related behaviours)</li>
      <li>Synchronized rendering</li>
      <li>Text reflow (configurable via SM ? 2028 / RM ? 2028)</li>
      <li>Clickable hyperlinks via OSC 8</li>
      <li>Clipboard setting via OSC 52</li>
      <li>Sixel inline images</li>
      <li>Terminal page buffer capture VT extension</li>
      <li>Builtin Fira Code inspired progress bar support.</li>
      <li>Read-only mode, protecting against accidental user-input to the running application, such as Ctrl+C.</li>
      <li>VT320 Host-programmable and Indicator status line support.</li>
      <li>Size indicator on resize.</li>
      <li>and much more ...</li>
    </ul>
  </description>

  <screenshots>
    <screenshot type="default">
      <image>https://raw.githubusercontent.com/contour-terminal/contour/4f565357720915402aca5ca63ca1fa812ed4741f/docs/screenshots/contour-screenshots-0.1.0-pre2.png</image>
      <caption>Contour Terminal emulator being used to show some of its features</caption>
    </screenshot>
    <screenshot type="default">
      <image>https://raw.githubusercontent.com/contour-terminal/contour/4f565357720915402aca5ca63ca1fa812ed4741f/docs/screenshots/contour-notcurses-ncneofetch.png</image>
      <caption>Demonstrating (notcurses) neofetch tool on Fedora with a semi transparent image in the terminal</caption>
    </screenshot>
  </screenshots>

  <keywords>
    <keyword>CLI</keyword>
    <keyword>administration</keyword>
    <keyword>development</keyword>
    <keyword>programming</keyword>
    <keyword>shell</keyword>
    <keyword>terminal</keyword>
  </keywords>

  <releases>

    <!-- unreleased: TODO: Don't forget to add date attribute to it. -->
    <!--

    <release version="x.y.z" urgency="medium" type="development">
      <description>
        <ul>
          <li> ... </li>
        </ul>
      </description>
    </release>

    -->

    <release version="0.4.2" urgency="medium" type="development">
      <description>
        <ul>
          <li>Fixes Windows alt/control key modifiers (#1408).</li>
          <li>Fixes Windows built accidentally not including builtin-SSH support (#1427).</li>
          <li>Fixes some text run segmentation problems, e.g., not making use of some programming ligatures (#395).</li>
          <li>Fixes mouse scroll wheel events going into the wrong direction if `Alt` modifier was pressed at the same time (#394).</li>
          <li>Fixes `scripts/install-deps.sh` for openSuSE (Tumbleweed) to install the correct dependencies.</li>
          <li>Fixes missing dependencies for release .deb packages (#1397).</li>
          <li>Fixes legacy keyboard input protocol not reporting non-Alt modifier (#1411).</li>
          <li>Digitally sign MacOS release binaries using a valid Apple ID.</li>
<<<<<<< HEAD
          <li>Add support for authenticating to SSH servers with a private key without a password and without requesting for one - also allow password retry (#1425).</li>
=======
          <li>Default history limit is now 1000 lines rather than 0 lines.</li>
>>>>>>> 9c224d86
        </ul>
      </description>
    </release>

    <release version="0.4.1" urgency="medium" date="2023-12-31">
      <description>
        <ul>
          <li>Fixes fast scrolling when using trackpad (#1360)</li>
          <li>Fixes variable fonts loading</li>
          <li>Fixes Command modifier for input mappings, such as Command+C or Command+V on on MacOS (#1379).</li>
          <li>Fixes CSIu encoding of shift modifier produced characters (#1373).</li>
          <li>Fixes screen destruction on sibling cells when overwriting wide characters, such as Emoji, Kanji, etc.</li>
          <li>Changes VT sequence `DECSCUSR` (`CSI ? 0 SP q` and `CSI ? SP q`) to reset to user-configured cursor style (#1377).</li>
          <li>Remove `contour-latest` terminfo file. Please use `contour` terminfo instead.</li>
          <li>Adds `Command` as modifier to input mappings on MacOS to work along with `Meta` for convenience reasons (#1379).</li>
          <li>Adds config option `profiles.*.margins` to allow customizing the horizontal / vertical margins (#1384).</li>
          <li>Adds config option for colorscheme `default.bright_foreground` and `default.dimmed_foreground` to configure bright and dimmed default foreground text respectively (#1383).</li>
        </ul>
      </description>
    </release>

    <release version="0.4.0" urgency="medium" date="2023-12-19">
      <description>
        <ul>
          <li>Fixes GUI terminating on idle input in some conditions.</li>
          <li>Fixes search term rendering highlighting for search terms containing whitespaces (#966).</li>
          <li>Fixes rendering in cases of glyphs with inverted orientation (#1115).</li>
          <li>Fixes Emoji rendering being too small on OS/X (#1215)</li>
          <li>Fixes config option `show_title_bar` (#1153)</li>
          <li>Fixes VT sequence DECSTBM and DECSLRM defaulting parameters (#1164).</li>
          <li>Fixes VT sequence DECFRA (#1189).</li>
          <li>Fixes VT sequence DECSCPP and DECCOLM (#1205).</li>
          <li>Fixes VT sequence DECALN to properly reset margins when statusline is shown</li>
          <li>Fixes VT sequence ED (CSI J) when statusline is shown.</li>
          <li>Fixes VT sequence SM ?1003 (Any Event mouse tracking) not reporting mouse move events.</li>
          <li>Fixes VT sequence XTWINOPS (`CSI 22 t` and `CSI 23 t`) to not assert and terminate the terminal but default to missing paramter `0` instead (#1369).</li>
          <li>Fixes VT sequences CUU/CUD/CUF/CUB to better respect margins (#1201)</li>
          <li>Fixes printing over 2nd cell of a wide character should delete wide character (#1268)</li>
          <li>Fixes URI re-encoding of local files in `OSC 8` (#1199)</li>
          <li>Fixes LCD subpixel rendering for overly wide US-ASCII glyphs (#1022)</li>
          <li>Fixes alive process when GUI is closed</li>
          <li>Fixes vi mode `f` action freeze on last line</li>
          <li>Fixes AltGr handling on Windows (#150)</li>
          <li>Fixes rarely happening bad access to GPU texture atlas (#1309)</li>
          <li>Fixes terminal session not being terminated when the process terminated, but the PTY handle was still open (e.g. by other processes).</li>
          <li>Fixes setting window class (`app_id`) on Wayland (#1336)</li>
          <li>Fixes screen margins not being shared across primary and alt screen, as it should be.</li>
          <li>Do not clear search term when entering search editor again.</li>
          <li>Clear search term when switch to insert vi mode (#1135)</li>
          <li>Delete dpi_scale entry in configuration (#1137)</li>
          <li>Removes the ability to inline colorschemes within a configuration profile. Colorschemes must now always be referenced by their name.</li>
          <li>Moves the vi-like cursor with the viewport when scrolling up/down.</li>
          <li>Adds normal mode motion `Ctrl+e` and `Ctrl+y` to vertically move the viewport.</li>
          <li>Adds the ability to chose a color scheme based on the operating systems's dark/light mode setting. This will change live whenever the OS's dark/light mode setting changes as well (#604).</li>
          <li>Adds VT sequence DECSSCLS (change scroll speed) and properly handle DECSCLM (enable slow scrolling mode) (#1204)</li>
          <li>Adds VT sequence parameter ?996 to DSR to request a report of current color scheme dark/light mode hint.</li>
          <li>Adds VT sequence `SM ?2031` and `RM ?2031` to enable/disable unsolicited DSR for color scheme updates by the user or OS.</li>
          <li>Adds support the extended `CSIu` keyboard protocol to better report key modifiers.</li>
          <li>Adds extended keyboard protocol support (CSI u) to better report key modifiers.</li>
          <li>Adds support vor horizontal mouse scrolling event reporting sequences.</li>
          <li>Adds percentage value to Indicator Statusline to indicate scroll offset in scrollback buffer.</li>
          <li>Adds inheritance of profiles in configuration file based on default profile (#1063).</li>
          <li>Adds config option `profiles.*.bell` to adjust BEL behavior (#1348) and fixes (#1162) and (#1163).</li>
          <li>Adds config option `profiles.*.frozen_dec_modes` to permanently enable/disable certain DEC modes.</li>
          <li>Adds config option `profiles.*.option_as_meta` to allow remapping Option key to Alt on MacOS.</li>
          <li>Adds config option `profiles.*.ssh` to allow connecting to an SSH server directly from Contour.</li>
          <li>Adds capital `A` and `I` keys to switch from normal mode back to insert mode, too.</li>
          <li>Adds size indicator window on resize (#1203).</li>
          <li>Adds config entry `profile.*.size_indicator_on_resize` to control size indicator on resize and makes resize indicator small.</li>
          <li>Adds OpenSelection action, and honor case in the configuration bindings</li>
          <li>Adds open resource (URL, local file) feature also to vi mode.</li>
          <li>Adds configurable window alerts on terminal bells.</li>
        </ul>
      </description>
    </release>

    <release version="0.3.12" urgency="medium" date="2023-05-29">
      <description>
        <ul>
          <li>Fixes terminfo `tsl` to how todays apps are using it (e.g. zsh) to simply set the window title.</li>
          <li>Fixes selecting a single character not working easily (#1066).</li>
          <li>Fixes cycling between different selection modes (by speed-clicking) not properly working.</li>
          <li>Fixes tcsh shell integration not working (#1074).</li>
          <li>Fixes `[count]w` ignoring the `[count]` parameter in modal mode.</li>
          <li>Fixes statusline being misplaced after resize when being in alt screen (#1091).</li>
          <li>Fixes hyperlinks with IDs (#1088)</li>
          <li>Fixes hyperlink highlight when screen has been scrolled (#1084)</li>
          <li>Fixes cursor shape changes when entering vi-like normal mode or visual mode.</li>
          <li>Improves mouse selection to be more natural extending into new grid cells.</li>
          <li>Modal mode: Improves how `[m` jumps from the current prompt to the next prompt above it.</li>
          <li>Adds `profiles.*.permissions.display_host_writable_statusline` to allow the user to intervene in `DECSSDT 2` VT sequence to show the host writable statusline.</li>
          <li>Adds config entry `input_method_editor` colorscheme key to allow customization of the IME (input method editor) region (#1058).</li>
          <li>Adds `gui.shader` log option for the output of shader configuration procedure (#715).</li>
          <li>Adds config entry `profiles.*.status_line.position` to change statusline position to be either bottom (default) or top.</li>
          <li>Adds config entry `profiles.*.status_line.sync_to_window_title` to synchronize the window title with the host writable statusline (if it was denied to be shown).</li>
          <li>Linux: Adds support for writing to utmp/wtmp.</li>
          <li>Extends `ViNormalMode` to toggle between insert and normal mode rather than just entering normal mode.</li>
          <li>Modal mode: Adds Return key to also move the cursor down (like vim).</li>
          <li>Model mode: Adds text object `im` and `am` to select the range between two line marks.</li>
          <li>Model mode: Adds handling of `Home` and `End` keys (#1098).</li>
        </ul>
      </description>
    </release>

    <release version="0.3.11" urgency="medium" date="2023-03-01">
      <description>
        <ul>
          <li>Fixes normal mode motion `J` and `K` that got accidentally unimplemented and make it also available to visual mode.</li>
          <li>Fixes use of config `bypass_mouse_protocol_modifier` that was ignored.</li>
          <li>Fixes abnormal termination on incomplete foreground/background color-pair specification.</li>
          <li>Fixes `SendChars` input acion to actually send the chars as-is to the standard input of the connected application.</li>
          <li>Fixes mouse selection to only be initiated if actually meant to, i.e. in alt screen mode only if bypass-modifier was pressed (#1017).</li>
          <li>Fixes mouse selection within scrolloff setting to not cause the viewport to jump anymore (#1019).</li>
          <li>Fixes rendering sixel image when status line is active (#1050).</li>
          <li>Adds normal mode motion `[[`, `]]`, `[]`, `][` mimmicking exactly what vim does.</li>
          <li>Adds normal mode motion `[m` and `]m` to jump line marks up/down.</li>
          <li>Adds normal mode motion `mm` to toggle the line mark at the current active cursor position.</li>
          <li>Adds normal mode motion `t{char}`, `T{char}`, `f{char}`, `F{char}`, `;`, `,` to move cursor in line till before/after or to given `{char}`.</li>
          <li>Adds config entry `vi_mode_highlight` to color palette to highlight current cursor's line when not in insert mode (aka. in Vi-mode).</li>
          <li>Adds shell integration for fish shell.</li>
          <li>Adds shell integration for tcsh shell.</li>
          <li>Improve performance of parsing UTF-8 text on ARM64 platfroms through the use SIMD instructions.</li>
          <li>Contour can now run on platforms not supporting hardware crypto extension for ARM64 nor AES-NI for x86-64. Hardware acceleration support can be configured to be included at compile time.</li>
          <li>Fixes scroll up when infinte history limit is set</li>
        </ul>
      </description>
    </release>

    <release version="0.3.10" urgency="medium" date="2023-01-22">
      <description>
        <ul>
          <li>Fixes `initial_working_directory` setting being ignored (#946).</li>
          <li>Fixes background image being accidentally inverted (Bug introduced in 0.3.3.204).</li>
          <li>Fixes crash in some corner cases of too small fonts (#949).</li>
          <li>Fixes linefeed not inheriting graphics attributes when scrolling up to create a new line (#945).</li>
          <li>Fixes normal mode's motion `[count]|` that was off by one.</li>
          <li>Fixes switching to normal mode sometimes placing the vi cursor wrong.</li>
          <li>Fixes vi-like normal mode's word motions `w`, `e`, and `b` to better emulate vim's behaviour.</li>
          <li>Fixes copying text to clipboard stripping TAB-character generated spaces (#982).</li>
          <li>Fixes `BEL`'s audio feedback not working on some platform by streamlineing the behaviour with a custom bell sound.</li>
          <li>Adds new config option `word_highlight_current` and `word_highlight_other` to better distinguish between double-click initiated word highlights and actual searches / selections.</li>
          <li>Adds trace mode to single-step through each VT sequence. New actions: `TraceEnter`, `TraceLeave`, `TraceStep`, `TraceBreakAtEmptyQueue` and new mode flag `Trace`.</li>
          <li>Adds implementation for `SO` and `SI` control codes.</li>
          <li>Adds ability to explicitly disable a font feature by prefixing the feature with a `-`, such as `-calt`, explicitly enabling via `+` prefix was added as well.</li>
          <li>Adds terminal capability `hs` and `es` to improve status-line feature detection via terminfo.</li>
          <li>Adds normal mode motion: `B`, `B`, `E`.</li>
          <li>Adds support for mouse in normal mode for selection and normal-mode's cursor placement.</li>
          <li>Changes terminfo entries `tsl`, `fsl` and `dsl` to make use of the host-writable statusline.</li>
          <li>Improvements to text objects in vi-like normal mode (`i)`, `a)`, `i>`, `a>`, `i]`, `a]`, `i}`, `a}`).</li>
          <li>Improvements to vi-like normal mode: yank-motions (`yw`, `y$`, etc).</li>
          <li>Improvements to vi-like normal mode: support nested matching pairs, such as `{`, `(` etc in text objects.</li>
          <li>Improvements to vi-like normal mode: Add `%` motion to jump to matching symbol pairs.</li>
          <li>Improvements to vi-like normal mode: Add `M` motion to jump to middle screen line (same column).</li>
          <li>Improvements to vi-like normal mode: Add `P` to paste the clipboard with newlines stripped.</li>
          <li>Improvements to vi-like normal mode: Add `SP` and `BS` to move left/right.</li>
        </ul>
      </description>
    </release>

    <release version="0.3.9" urgency="medium" date="2022-12-24">
      <description>
        <ul>
          <li>Fixes statusline clock to show the correct local time.</li>
          <li>Fixes running within OpenGL/ES context.</li>
          <li>Fixes failing startup due to `background_image.path` pointing to a non-existing file (#928).</li>
          <li>Fixes terminfo entries `Se`, and adds missing entries `Rmol`, `Sync` (#936).</li>
          <li>Fixes rendering glitches (reverting PR #918 until a better solution has been found).</li>
          <li>Fixes loading TTC (TrueType Collection) font files not honor which face to load within the collection (#939).</li>
          <li>Adds config entry `mouse.hide_while_typing` to specify mouse behavior while typing whether hide it or not.</li>
          <li>Adds config entry `indicator_statusline_inactive` colorscheme key to colorize the status line differently when the terminal is currently not in focus.</li>
        </ul>
      </description>
    </release>

    <release version="0.3.8" urgency="medium" date="2022-12-18">
      <description>
        <ul>
          <li>Fixes restoring the cursor visibility after leaving alternate screen when application wasn't restoring mode switches in reverse order.</li>
          <li>Fixes country flags rendering due to misleading grapheme cluster segmentation in corner cases.</li>
          <li>Fixes mouse reporting in primary screen when viewport has been scrolled into the scrollback area.</li>
          <li>Fixes VT sequence `DECSTR` (soft reset) to not move the cursor to home position.</li>
          <li>Fixes cursor movements for the vi-like cursor (normal mode).</li>
          <li>Fixes Alt+Backspace on OS/X.</li>
          <li>Fixes default config entry `profiles.*.draw_bold_text_with_bright_colors` (it was renamed from `profiles.*.bold_is_bright`). Please rename this in your existing configuration if not done yet.</li>
          <li>Fixes sometimes rendering two cursors when statusline is shown.</li>
          <li>Fixes normal mode's page top (S-H)/ page bottom (S-L) cursor movements to respect scroll offset.</li>
          <li>Fixes VT sequences `RIS` and action `ClearHistoryAndReset` when statusline is shown.</li>
          <li>Fixes cursor going beyond the terminal screnn in vim mode, move right motion (#917).</li>
          <li>Fixes selection while statusline is shown. (#910)</li>
          <li>Improves hard-reset (`RIS`) to restore initial statusline state.</li>
          <li>Improves `$` motion in vi-like normal mode to point to the last non-empty grid cell in the current line instead of the right page margin.</li>
          <li>Vi Mode search can handle line wrapping and searchText larger than line length (#869) (#870).</li>
          <li>Adds ability to highlight same words on double click via `profile.*.highlight_word_and_matches_on_double_click`.</li>
          <li>Adds color scheme key `indicator_statusline.foreground` and `indicator_statusline.background` to customize indicator statusline colors.</li>
          <li>Adds clock to indicator status line.</li>
          <li>Adds current viewport position in scrollback buffer to indicator status line.</li>
          <li>Adds optional parameter `strip` to PasteClipboard configuration action to allow stripping newlines and normalizing whitespaces.</li>
          <li>EXPERIMENTAL: Adds VT extension to enable passive mouse tracking via `CSI ? 2029 h` / `CSI ? 2029 l`. Passive mouse tracking enables the application to get notified on mouse events while still allowing mouse selection.</li>
          <li>EXPERIMENTAL: Adds VT extension to enable text selection tracking via `CSI ? 2030 h` / `CSI ? 2030 l`.</li>
        </ul>
      </description>
    </release>

    <release version="0.3.7" urgency="medium" date="2022-11-01">
      <description>
        <ul>
          <li>Fixes display of non-insert mode (vi-like) cursor on monochrome lines.</li>
          <li>Fixes cursor movements on wide characters for the vi-like cursor.</li>
          <li>Fixes TERM value resolving in Flatpak environment when not escaping the sandbox.</li>
        </ul>
      </description>
    </release>

    <release version="0.3.6" urgency="medium" date="2022-10-30">
      <description>
        <ul>
          <li>Fixes ground-state infinite loop in corner case + refactor and tiny optimization.</li>
          <li>Fixes assertion in optimized bulk text processing.</li>
          <li>Fixes rare displacement of characters following a wide character (e.g. Emoji) in some cases.</li>
          <li>Fixes IME (input method editor) background rendering for wide characters (e.g. Kanji).</li>
          <li>Fixes `escape_sandbox` config option that wasn't set to `true` by default as documented.</li>
          <li>Improve throughput performance for scroll-up when custom vertical margins are in effect.</li>
          <li>Improve rendering performance slightly for so called trivial lines.</li>
          <li>Adds menu entry to Dolphin file manager to open Contour at current working directory.</li>
        </ul>
      </description>
    </release>

    <release version="0.3.5" urgency="medium" date="2022-10-21">
      <description>
        <ul>
          <li>Fixes a problem with oversized glyphs being wrongly cut off (#821).</li>
          <li>Fixes Sixel handling of non-standard aspect ratio (#827).</li>
          <li>Fixes Sixel mode, when updating the color palette with a new color, that color must also be used for subsequent paints.</li>
          <li>Fixes vertical cursor movement for Sixel graphics with only newlines (#822).</li>
          <li>Fixes Sixel rendering for images with aspect ratios other than 1:1.</li>
          <li>Fixes Sixel rendering for images that show below but should be rendered above text (#831).</li>
          <li>Fixes cursor highlight in VI mode</li>
          <li>Removes `images.sixel_cursor_conformance` config option.</li>
          <li>Adds VT sequence DECSCA, DECSEL, DECSED and DECSERA to support protected grid areas during erase operations (#29, #30, #31).</li>
          <li>Improve Input Method (IME) handling, visualizing preedit-text.</li>
          <li>Improve throughput performance of arbitrary complex Unicode.</li>
          <li>Update Unicode data to version 15.0.0 (release). See Announcing The Unicode® Standard, Version 15.0.0.</li>
        </ul>
      </description>
    </release>

    <release version="0.3.4" urgency="medium" date="2022-09-13">
      <description>
        <ul>
          <li>Fixes selection magically deselecting when indicator status line was shown and the top page line was selected.</li>
          <li>Fixes interpretation of VT sequence DECSDM to disable Sixel auto-scrolling, if enabled.</li>
          <li>Fixes visibility of the cursor in some situation when blending too much into the background color.</li>
          <li>Fixes dim/faint coloring to not affect background and default text coloring when feint SGR attribute is set (#786).</li>
          <li>Fixes SGR 9 (crossed out) and 53 (overline) to both look like underline.</li>
          <li>Fixes size of drawn sixel image if no size is given beforehand (#809).</li>
          <li>Fixes glyph rendering for some unexpectly oversized glyphs (#423).</li>
          <li>Adds `line#24` to terminfo file for backwards compatibility.</li>
          <li>Adds configuration key `live_config` to determine whether or not to reload running terminal instances on every config file change.</li>
          <li>Adds DEC-mode 2027 for enabling/discovering Unicode support as per draft specification (Terminal Unicode Core).</li>
          <li>Adds `CreateDebugDump` action to dump terminal state for debugging purposes.</li>
          <li>[Flatpak] Adds configuration key `profiles.*.escape_sandbox` to decide whether or not to escape the sandbox.</li>
          <li>[Packaging] Adding AppImage files to Github release page and CI artifacts and bump Ubuntu packages using Ubuntu 22.04 LTS</li>
          <li>[Linux] Changes context menu icon for "Run in Contour" action to be the Contour logo.</li>
          <li>Improve startup-time by not pre-rasterizing all printable US-ASCII codepoints at once.</li>
        </ul>
      </description>
    </release>

    <release version="0.3.3.204" date="2022-08-30" urgency="medium">
      <description>
        <ul>
          <li>Fixes a screen buffer manipulation bug that may happen on non-stylyzed but interactive command prompts (#787).</li>
          <li>Fixes viewport misalignment when in scrollback area white new lines are being added to the main page area.</li>
          <li>Fixes logging file toggle.</li>
          <li>Adds VT sequence `CSI 5m` (blink) and `CSI 6m` (rapid blink).</li>
          <li>Adds vim-like `scrolloff` feature to normal mode cursor movements to ensure a line padding when scrolling up/down.</li>
          <li>Adds vim-like incremental search functionality with realtime highlighting and cycling through the matches.</li>
          <li>Adds ability to initiate search via configuration action `SearchReverse` in input mappings.</li>
          <li>Adds ability to cancel highlighted search terms via configuration action `NoSearchHighlight` in input mappings.</li>
          <li>Adds input mapping mode `Search` to conditionally enable input mapping when a search term is present.</li>
          <li>Adds support for HSL colorspace in Sixel images.</li>
          <li>Adds configuration key `colorscheme.*.search_highlight` for coloring search matches.</li>
          <li>Adds configuration key `colorscheme.*.search_highlight_focused` for coloring the active search match, containing the cursor.</li>
          <li>Adds alpha value to `colorscheme.*.vi_mode_highlight` color configuration.</li>
          <li>Adds VT sequence for ANSI mode NLM (NewLine Mode).</li>
          <li>Always show indicator status line when ANSI mode KAM is enabled (which can be toggled via action `ToggleInputProtection`).</li>
          <li>Always show indicator status line when in non-insert mode.</li>
          <li>[Linux] Changes the .desktop file name and icon file name to conform to the flatpak recommendations.</li>
          <li>[Linux] Provide an AppStream XML file.</li>
          <li>[Linux] Drop KDE/KWin dependency on the binary by implementing enabling blur-behind background manually.</li>
          <li>[Linux] Adds support for blur-behind window on GNOME shell.</li>
          <li>[Flatpak] Also pass stdout-fastpipe (`3`) to shell.</li>
          <li>[Flatpak] Do not set controlling terminal in order to allow TTY abilities like Ctrl+C. This seems to be a known bug in flatpak.</li>
          <li>[Flatpak] Exposes TERMINFO environment variable pointing to a valid path containing the contour terminfo file.</li>
          <li>Changes behavior of PTY (and shell process) creation until only when a PTY is required by the terminal emulator during instanciation, possibly avoiding problems with xdotool running too early.</li>
          <li>Internal: Y-axis inverted to match GUI coordinate systems where (0, 0) is top left rather than bottom left.</li>
        </ul>
      </description>
    </release>

    <release version="0.3.2.202" date="2022-07-07" urgency="medium">
      <description>
        <ul>
          <li>Fixes writing to a non-empty line sometimes destroying the contents of that line (#702).</li>
          <li>Fixes underline decoration for wide character cells.</li>
          <li>Fixes SGR 8 (Conceal/Hidden) attribute doesn't work as expected (#699).</li>
          <li>Fixes Synchronized Updates (`SM/RM ? 2026`) sometimes lagging behind in rendering.</li>
          <li>Fixes SGR and text breakage when altering charsets via `ESC ( 0` VT sequence (#661).</li>
          <li>Fixes SEGV when closing the terminal via GUI close button.</li>
          <li>Fixes scrolling in alt-screen.</li>
          <li>Fixes VT sequence for setting indexed color from palette.</li>
          <li>Fixes some config false positives error messages.</li>
          <li>Fixes command line arguments parser handling of `--` for switching to verbatim mode (#670).</li>
          <li>Fixes rendering of U+E0B2  in pixel-perfect box drawing mode (#707).</li>
          <li>Fixes rendering of cursor sometimes being almost invisible when foreground and background colors are similar/equal (#691).</li>
          <li>Fixes line based selection sometimes not selecting the full line when wrapped over multiple lines.</li>
          <li>Fixes warning message on terminal's console output when enabling blurred background images.</li>
          <li>Fixes Win32 command output: Attaches to parent console if present, so typing `contour help` in a terminal actually shows something.</li>
          <li>Changes `XTSMGRAPHICS` to match implementation of xterm *exactly* when querying sixel image limits, to be capped at terminal viewport dimensions (#656).</li>
          <li>Changes CLI syntax for `contour parser-table` to `contour generate parser-table`.</li>
          <li>Implements UTF-8 encoded mouse transport (`CSI ? 1005 h`)</li>
          <li>Modal mode: Improved vi-like input modes.</li>
          <li>Modal mode: Fixed the text cursor not being visible during selection.</li>
          <li>Modal mode: Don't leak but actually support cursor keys up/down/left/right/page-up/page-down.</li>
          <li>Modal mode: Added `vip`, `vap` (and `yip` / `yap`) motions.</li>
          <li>Modal mode: Adds `^` motion.</li>
          <li>Modal mode: When being in normal mode, pressing `a` also puts you back to insert mode.</li>
          <li>Modal mode: Properly show cursor if it was hidden in insert mode and restore visibility &amp; shape when going back to insert mode.</li>
          <li>Modal mode: Shift+K and Shift+J don't just move the cursor up/down but also move the terminal's viewport respectively (inspired by tmux).</li>
          <li>Modal mode: Shift+H and Shift+L to move cursor to the current viewport's page top/bottom (inspired by tmux).</li>
          <li>Modal mode: and more...</li>
          <li>Adds new config option `profile.*.vi_mode_highlight_timeout` and `colorscheme.*.vi_mode_highlight` and adds cell highlighting on yank (#669).</li>
          <li>Adds support for running on ARMv8 platform with crypto extensions (#611).</li>
          <li>Adds back support OpenGL ES (3.1).</li>
          <li>Adds E3 capability, so `clear` now defaults to clearing screen and scrollback (#693).</li>
          <li>Adds specialized PTY implementation for Linux operating system utilizing OS-specific kernel APIs.</li>
          <li>Adds basic support for Indicator status line and their VT sequences `DECSASD` and `DECSSDT`, and `DECRQSS` has been adapted (#687).</li>
          <li>Adds configuration option `profiles.*.status_line.display` to be either `none` or `indicator` to reflect the initial state of the status line (more customizability of the Indicator status-line will come in future releases).</li>
          <li>Adds new action `ToggleInputProtection` to protect terminal application against accidental input (#697).</li>
          <li>Adds configuration options `logging.enabled` as well as `logging.file`.</li>
          <li>Adds VT sequences `XTPUSHCOLORS`, `XTPOPCOLORS`, `XTREPORTCOLORS` (#714).</li>
          <li>Adds CLI syntax `contour info vt` to print list of supported VT sequences (#730).</li>
          <li>Adds VT sequence `DECPS` (#237).</li>
          <li>Adds new config option `colorscheme.selection.foreground_alpha` and `colorscheme.selection.background_alpha` to enable somewhat more eye-candy visual looks on text selection.</li>
          <li>Extends config option `colorscheme.selection.foreground` and `colorscheme.selection.background` to also accept `CellForeground` and `CellBackground` as value.</li>
        </ul>
      </description>
    </release>

    <release version="0.3.1.200" date="2022-05-01" urgency="medium">
      <description>
        <ul>
          <li>Adds Vi-like input modes for improved selection and copy'n'paste experience.</li>
          <li>Adds contour executable to search path for spawned shell process on OS/X and Windows.</li>
          <li>Adds customizability to dim colors (#664).</li>
          <li>Adds the profile configuration option: `draw_bold_text_with_bright_colors`.</li>
          <li>Fixes `CSI K` accidentally removing line flags, e.g. line marks (#658).</li>
          <li>Fixes wrong-spacing rendering bug on some lines.</li>
          <li>Fixes assertion on font resize when a (Sixel) image is currently being rendered (#642).</li>
          <li>Fixes assertion on too quick shell terminations (#647).</li>
          <li>Fixes fallback shell execution on UNIX-like systems when the reuqested shell cannot be spawned (#647).</li>
          <li>Fixes selection being wrongly rendered when viewport is scrolled (#641).</li>
          <li>Fixes full-line selection not properly injecting linefeeds between the lines.</li>
          <li>Changes behaviour of full-line selection to include a trailing linefeed for the last line (#641).</li>
          <li>Changes behaviour of bold text to by rendered using normal colors by default (was forced to bright before, and is now configurable via `draw_bold_text_with_bright_colors`).</li>
        </ul>
      </description>
    </release>

    <release version="0.3.0.198" date="2022-04-18" urgency="medium">
      <description>
        <p>
          TLDR; Many thanks to all for the great support and feedback. This release
          marks a huge milestone for me especially with regards to VT backend performance(!),
          improved rendering architecture, and a more complete list of pixel perfect box drawings.
        </p>

        <ul>
          <li>Fixes installation from `.deb` (missing terminfo dependency)</li>
          <li>Fixes PTY write race condition.</li>
          <li>Fixes VT sequence `DECFI`.</li>
          <li>Fixes VT sequence `ICH` (#559).</li>
          <li>Fixes VT sequence `OSC 4`'s response.</li>
          <li>Fixes VT sequence `OESC 4` to also support setting color via `#RRGGBB`.</li>
          <li>Fixes VT sequence extension: capture buffer (#493).</li>
          <li>Fixes `DECRC` with respect to `DECSTBM` enabled and `DECOM` being inverted interpreted.</li>
          <li>Fixes `XTGETTCAP` (#582).</li>
          <li>Fixes `SU` in combination with `DECLRM` (#593).</li>
          <li>Fixes an assertion in text renderer.</li>
          <li>Fixes wrongly advertising DEC locator mode (it is not supported).</li>
          <li>Improved VT backend performance (#342).</li>
          <li>Improved text selection behaviour.</li>
          <li>Improved detection of runtime DPI changes for KDE (Plasma) desktop environment.</li>
          <li>Improves Window manipulation VT sequence for saving/restoring window title (`CSI 22 ; Ps t`, `CSI 23 ; Ps t`)</li>
          <li>Adds pixel-perfect box-drawing for U+EE00 .. U+EE05 for progress bar glyphs as first introduced by Fira Code (#521).</li>
          <li>Adds pixel-perfect box-drawing for U+E0B0, U+E0B2, U+E0BA (Triangle Powerline glyphs).</li>
          <li>Adds preliminary implementation of `DA3` VT sequence.</li>
          <li>Adds new configuration option `mouse_block_selection_modifier`.</li>
          <li>Adds new configuration option `profiles.*.copy_last_mark_range_offset` (default `0`) to adjust where to start looking upwards for the `CopyPreviousMarkRange` action. This is useful for multi-line prompts.</li>
          <li>Adds new configuration option `platform_plugin`.</li>
          <li>Adds new configuration option `renderer.backend` for explicitly setting renderer to one of: `OpenGL`, `software`, `default`.</li>
          <li>Adds new configuration option `renderer.tile_hashtable_slots` to configure texture atlas hashtable capacity.</li>
          <li>Adds new configuration option `renderer.tile_cache_count` to configure texture atlas cache capacity.</li>
          <li>Adds new configuration option `renderer.tile_direct_mapping` to enable/disalbe texture atlas direct mapping.</li>
          <li>Adds new colorscheme setting `background_image.path` and `background_image.opacity` to optionally render a terminal background image.</li>
          <li>Adds stdout-fastpipe support on new shell file descriptor `3` and exposing availability via environment variable `STDOUT_FASTPIPE` (with value `3`). When writing to this file descriptor rather than to stdout (file descriptor `1`), the full performance of Contour can be explored.</li>
          <li>Adds new configuration option `pty_buffer_size` for tweaking the new size in bytes for the PTY buffer objects.</li>
          <li>Adds `mock` font locator (mostly interesting for advanced use for CI testing).</li>
          <li>Adds VT sequence `SM ? 8452 h` / `RM ? 8452 l` for enabling/disabling sixel cursor placement conformance (xterm extension).</li>
          <li>Adds SGR-Pixels support, VT sequence `SM ? 1016 h` / `RM ? 1016 l` (#574).</li>
          <li>Adds VT sequence DECCARA, Change Attributes in Rectangular Area, with the extension that it applies to *all* SGR attributes. (#15).</li>
        </ul>
      </description>
    </release>

    <release version="0.2.3.183" date="2022-01-09" urgency="medium">
      <description>
        <p>
          Important: It is recommended to also use the latest `contour` termcap file if you are already using one
          from a previous release.
        </p>

        <ul>
          <li>Fixes Sixel image rendering when scrolling is needed and ANSI cursor is not on left margin.</li>
          <li>Fixes Qt-related CLI options that that were largely ignored.</li>
          <li>Fixes crash caused by VT sequence PM and SOS (#513).</li>
          <li>Fixes parsing VT sequence RGB color parsing for cell decoratioins (e.g. underline).</li>
          <li>Fixes double-underline to not look like a very thick line on small font sizes.</li>
          <li>Applies antialiasing to curly underline.</li>
          <li>Changes `contour` exit code to reflect the shell's exit code of the last closed window.</li>
          <li>Improves text cursor rendering and extends cursor configuration accordingly (#526).</li>
          <li>Improves visual appearance of dotted underline SGR.</li>
          <li>Adds CLI option `terminal early-exit-threshold SECS` (defaulting to 6) to only report and wait if the process did exit below this threshold seconds.</li>
          <li>Adds CLI option `terminal dump-state-at-exit` to auto-dump internal state at exit.</li>
          <li>Adds support for CoreText for matching font descriptions and font fallback (#479).</li>
          <li>Adds support for font feature settings. This is currently only implemented for `openshaper`, not yet for `dwrite` (#520).</li>
          <li>Adds pixel-perfect box-drawing for U+E0B4, U+E0B6, U+E0BC, U+E0BE (some Powerline extended codepoints).</li>
        </ul>
      </description>
    </release>

    <release version="0.2.2.175" date="2021-11-19" urgency="medium">
      <description>
        <ul>
          <li>Fixes input mapping containing `Control` modifier.</li>
          <li>Fixes input mapping mode `Select` being ignored.</li>
          <li>Fixes Modifier+Enter input mapping not being catched.</li>
          <li>Fixes slant detection for DirectWrite.</li>
          <li>Changes `DECCOLM` to only switch back to 80 when it was 132 before.</li>
          <li>Adds new config option `spawn_new_process` to define new terminal window behavior.</li>
          <li>Adds action `CancelSelection` to allow actively canceling selection via input mappings.</li>
          <li>Adds key bindings to default configuration to allow simply pressing Ctrl+C/Ctrl+V (without Shift modifier) when an active selection is present.</li>
          <li>Adds process current working directory on macOS.</li>
          <li>Adds `contour license` CLI command to show project license but also an overview of all dependencies.</li>
          <li>Adds a proper CLI to `bench-headless`. Building the headless benchmark tool is not shipped by default.</li>
        </ul>
      </description>
    </release>

    <release version="0.2.1.174" date="2021-11-14" urgency="medium">
      <description>
        <ul>
          <li>Reverts change from 0.2.0: "Changes behaviour when receiving `U+FE0E` (VS15) to not enforce the width of 1 but leave it as is (usually 2). This seems to match what the web browser is doing, too."</li>
          <li>Adds support for loading terminal color schemes from an exernal file, such as `~/.config/contour/colorschemes/onedark.yml` for the scheme `onedark` (file file format is simply a sub-tree of how colors can be specified inline).</li>
          <li>Adds some more tmux-extension entries to the terminfo database that are supported by contour (`Ss`, `Se`, `Cs`, `Smol`, `Smulx`, `Setulc`).</li>
          <li>Adds `Sync` capability entry to terminfo file.</li>
          <li>Adds many more pixel-perfect graphical characters: `23A1`..`23A6`, `2580`..`2590`, `2594`..`259F`, `1FB00`..`1FB3B`, `1FB3C`..`1FBAF`, `1FBF0`..`1FBF9`.</li>
          <li>Adds support for building with embedded FreeType and HarfBuzz (experimental, disabled by default).</li>
          <li>Adds a shell early-exit-guard to not instantly close the terminal window but print a message instead and wait for any key press in order to close.</li>
          <li>Adds missing config option `read_buffer_size` to default `contour.yml`.</li>
          <li>Adds new config option `reflow_on_resize` to mandate whether or not text reflow is enabled on primary screen. If this option is false, it cannot be enabled programmatically either.</li>
          <li>Adds new config option `on_mouse_select` to decide what action to pick when text has been selected (copy to clipboard or copy to selection-clipboard, or do nothing)</li>
          <li>Unicode data updated to version 14.0 (release). See Announcing The Unicode® Standard, Version 14.0.</li>
          <li>Do not force OpenGL ES on Linux anymore.</li>
          <li>Changes default (Sixel) image size limits to the primary screen's pixel dimensions (#408).</li>
          <li>Changes font locator engine default on Windows to DirectWrite (#452).</li>
          <li>Changes tcap-query feature from experimental to always enabled (not configurable anymore).</li>
          <li>Automatically detect if `contour` or `contour-latest` terminfo entries are present use that as default.</li>
          <li>Fixes VT sequences that cause a cursor restore to sometimes crash.</li>
          <li>Fixes terminfo installation path on OS/X and tries to auto-set `TERMINFO_DIRS` to it on startup (#443).</li>
          <li>Fixes terminfo entry `pairs`.</li>
          <li>Fixes SGR 24 to remove any kind of underline (#451).</li>
          <li>Fixes font fallback for `open_shaper` where in rare cases the text was not rendered at all.</li>
          <li>Fixes CPU load going up on mouse move inside terminal window (#407).</li>
          <li>Fixes terminfo entries accidentally double-escaping `\E` to `\\E` (#399).</li>
          <li>Fixes RGB color parsing via ':2::Pr:Pg:Pb' syntax and also adapt setrgbf &amp; setrgbb accordingly.</li>
          <li>Fixes SEGV with overflowing (Sixel) images (#409).</li>
          <li>Fixes XTSMGRAPHICS for invalid SetValue actions and setting Sixel image size limits (#422).</li>
          <li>Fixes internal pixel width/height tracking in VT screen, which did affect sizes of rendered Sixel images (#408).</li>
          <li>Fixes configuring a custom shell on OS/X (#425).</li>
          <li>Fixes off-by-one bug in builtin box drawing (#424).</li>
          <li>Fixes assertion in text renderer with regards to colored glyphs.</li>
          <li>Fixes Sixel background select to support transparency (#450).</li>
          <li>Fixes session resuming on KDE desktop envionment which is respawing all Contour instances upon re-login but failed due to invalid command line parameters (#461).</li>
          <li>Fixes Meta+Key keyboard inputs being ignored.</li>
          <li>Changes DECSDM such that it works like a real VT340; also xterm, as of version 369, changed that recently (#287).</li>
          <li>Adds context menu support for KDE.</li>
        </ul>
      </description>
    </release>

    <release version="0.2.0.173" date="2021-08-17" urgency="medium">
      <description>
        <ul>
          <li>Improved performance (optimized render loop, optimized grapheme cluster segmentation algorithm)</li>
          <li>Improves selection to better automatically deselect on selected area corruption.</li>
          <li>Fixes `ioctl(..., TIOCGWINSZ, ...)` pixel values that were only set during resize but not initially.</li>
          <li>Fixes mouse in VIM+Vimspector to also change the document position when moving the mouse.</li>
          <li>Fixes SGR decorations to use designated underline thickness and underline position.</li>
          <li>Fixes font glyph render in some corner cases where the rendered glyph did result in rectangle garbage on the screen.</li>
          <li>Fixes copying the selection containing trailing whitespaces.</li>
          <li>Fixes hard-reset with regards to default tab width.</li>
          <li>Fixes VT sequence `DECRQPSR` for `DECTABSR`.</li>
          <li>Fixes keyboard keys for `F1`..`F4` when pressed with and without modifiers.</li>
          <li>Fixes OSC 8 hyperlink rendering when scrolled.</li>
          <li>Fixes SGR 1 (bold) wrongly applied on indexed background colors.</li>
          <li>Fixes text shaping sometimes showing missing glyphs instead of the actual glyphs (by changing the last-resort font fallback mechanism to chape each cluster individually with its own font fallback).</li>
          <li>Preserve active profile when reloading config, and forces redraw after config reload.</li>
          <li>Changes config entry `profile.*.font_size` to `profile.*.font.size`.</li>
          <li>Changes config entries `scrollbar.*` to `profile.*.scrollbar.*`.</li>
          <li>Changes behavior of live configuration reload, which is not default anymore and must be explicitly enabled via CLI parameter `--live-config`.</li>
          <li>Changes behaviour when receiving `U+FE0E` (VS15) to not enforce the width of 1 but leave it as is (usually 2). This seems to match what the web browser is doing, too.</li>
          <li>Changes the CLI command line interface syntax.</li>
          <li>Removes `tab_width` configuration. Tab width cannot be configured anymore but remaints by default at 8.</li>
          <li>Adds basic automatically created archive for Arch Linux to the CI build artifacts page and release page.</li>
          <li>Adds support for bypassing the mouse protocol via Shift-click (configurable via `bypass_mouse_protocol_modifier`)</li>
          <li>Adds improved debug logging. via CLI flag `-d` (`--enable-debug`) to accept a comma seperated list of tags to enable logging for. Appending a `*` at the end of a debug tag will enable all debug tags that match prefix its prefix.  The list of available debuglog tags can be found via CLI flag `-D` (`--list-debug-tags`).</li>
          <li>Adds support for different font render modes: `lcd`, `light`, `gray`, `monochrome` in `profiles.NAME.font.render_mode` (default: `lcd`).</li>
          <li>Adds support for different text render engines: `OpenShaper`, `DirectWrite` and `CoreText` for upcoming native platform support on Windows (and later OS/X).</li>
          <li>Adds support for different font location engines: `fontconfig` (others will follow).</li>
          <li>Adds experimental text reflow.</li>
          <li>Adds OpenFileManager action to configuration.</li>
          <li>Adds terminal identification environment variables `TERMINAL_NAME`, `TERMINAL_VERSION_TRIPLE` and `TERMINAL_VERSION_STRING`.</li>
          <li>Adds config option `mode` to input modifiers for additionally filtering based on modes (alt screen, app cursor/keypad, text selection modes, ...).</li>
          <li>Adds config option `profile.*.terminal_id: STR` to set the terminal identification to one of VT100, VT220, VT340, etc.</li>
          <li>Adds config option `profile.*.maximized: BOOL` to indicate maximized state during profile activation.</li>
          <li>Adds config option `profile.*.fullscreen: BOOL` to indicate fullscreen state during profile activation.</li>
          <li>Adds config option `profile.*.font.strict_spacing: BOOL` to indicate that only monospace fonts may be used.</li>
          <li>Adds config option `profile.*.font.TYPE.weight: WEIGHT` and `profile.*.fonts.TYPE.slant: SLANT` options (optional) along with `profile.*.fonts.TYPE.family: STRING`.</li>
          <li>Adds config option `profile.*.font.TYPE.weight: WEIGHT` and `profile.*.fonts.TYPE.slant: SLANT` options (optional) along with `profile.*.fonts.TYPE.family: STRING`.</li>
          <li>Adds config option `profile.*.font.dpi_scale: FLOAT` to apply some additional DPI scaling on fonts.</li>
          <li>Adds config option `profile.*.font.builtin_box_drawing: BOOL` to use pixel-perfect builtin box drawing instead of font provided box drawing characters.</li>
          <li>Adds config option `profile.*.refresh_rate: FLOAT` to configure how often the terminal screen will be rendered at most when currently under heavy screen changes. A value of `"auto"` will use the currently connected monitor's refresh rate.</li>
          <li>Adds configuration's action `ToggleAllKeyMaps` to enable/disable intercepting and interpreting keybinds. The one that did toggle it will not be disabled.</li>
          <li>Adds configuration's action `ClearHistoryAndReset` to clear the history, and resetting the terminal.</li>
          <li>Adds VT sequence for enabling/disabling debug logging. `CSI ? 46 h` and `CSI ? 46 l` and CLI option `-d`.</li>
          <li>Adds VT sequence for querying/setting current font `OSC 50 ; ? ST` and `OSC 50 ; Font ST` (and `OSC 60 Ps Ps Ps Ps Ps ST` for a more fine grained font query/setting control).</li>
          <li>Adds VT sequence `CSI 18 t` and `CSI 19 t` for getting screen character size. Responds with `CSI 8 ; $columns ; $rows t` and  `CSI 9 ; $columns ; $rows t` respectively.</li>
          <li>Adds VT sequence to capture the current screen buffer `CSI > LineMode ; StartLine ; LineCount t` giving the respone back on stdin via `OSC 314 ; $screen_buffer ST`, and feature detection via `DA1` number `314`.</li>
          <li>Adds VT sequence `DECSNLS` for setting number of lines to display.</li>
          <li>Adds VT sequence `CSI Ps b` (`REP`) for repeating the last graphical character `Ps` times.</li>
          <li>Adds VT sequence `OSC 4 ; INDEX ; COLOR ST` for setting or querying color palette (if COLOR is `?` instead of a color spec).</li>
          <li>Adds VT sequence `OSC 104 ; INDEX ST` for resetting color palette entry or complete palette (if no (index is given).</li>
          <li>Adds VT sequence `DECCRA` to copy a rectangular area.</li>
          <li>Adds VT sequence `DECERA` to erase a rectangular area.</li>
          <li>Adds VT sequence `DECFRA` to fill a rectangular area.</li>
          <li>Adds VT sequence `CSI > q` (XTVERSION) to query terminal identification (name and version). Response comes as `DCS >| Contour ContourVersion ST`.</li>
          <li>Adds VT sequence `DECRQM` to request ANSI/DEC modes states (set / unset / not recognized).</li>
          <li>Adds new CLI command: `contour capture ...` to capture the screen buffer.</li>
          <li>Adds new CLI command: `contour set profile to NAME` to change the profile on the fly.</li>
          <li>Adds new CLI command: `contour generate terminfo output OUTPUT_FILE` to create a Contour terminfo file.</li>
          <li>Adds new CLI command: `contour generate config output OUTPUT_FILE` to create a new default config.</li>
          <li>Adds new CLI command: `contour generate integration shell SHELL output OUTPUT_FILE` to create the shell integreation file for the given shell (only zsh supported for now). Also adds a pre-generated shell integration file for Linux (and OS/X) to `/usr/share/contour/shell-integration.zsh`.</li>
          <li>Unicode data updated to version 14.0 beta.</li>
          <li>Adds support for building with Qt 6 (disabled by default).</li>
          <li>Adds support for building with mimalloc (experimental, disabled by default).</li>
        </ul>
      </description>
    </release>

    <release version="0.1.1" date="2020-12-31" urgency="medium">
      <description>
        <ul>
          <li>Fixes race condition when displaying image animations (e.g. gifs via sixel).</li>
          <li>Fixes `NewTerminal` action to also inherit the active configuration file.</li>
          <li>Fixes restoring cursor position in `RM ?1049`.</li>
          <li>Fixes `DECSTR` resetting saved-cursor state and active cursor-position.</li>
          <li>Fixes selecting text not being pushed into the selection-clipboard.</li>
          <li>Adds VT sequence `OSC 7` (set current working directory).</li>
          <li>Adds VT sequence `DCS $ p $Name ST` to change config profile name to `$Name`.</li>
        </ul>
      </description>
    </release>

    <release version="0.1.0" date="2020-12-24">
      <description>
        <ul>
          <li>Available on all 3 major platforms, Linux, OS/X, Windows.</li>
          <li>Emoji support (-: 🌈 💝 😛 👪 :-)</li>
          <li>Font ligatures support (such as in Fira Code).</li>
          <li>Bold and italic fonts</li>
          <li>GPU-accelerated rendering.</li>
          <li>Vertical Line Markers (quickly jump to markers in your history!)</li>
          <li>Blurred behind transparent background when using Windows 10 or KDE window manager on Linux.</li>
          <li>Runtime configuration reload</li>
          <li>256-color and Truecolor support</li>
          <li>Key binding customization</li>
          <li>Color Schemes</li>
          <li>Profiles (grouped customization of: color scheme, login shell, and related behaviours)</li>
          <li>Clickable hyperlinks via OSC 8</li>
          <li>Sixel inline images</li>
        </ul>
      </description>
    </release>

  </releases>

</component>
<|MERGE_RESOLUTION|>--- conflicted
+++ resolved
@@ -115,11 +115,8 @@
           <li>Fixes missing dependencies for release .deb packages (#1397).</li>
           <li>Fixes legacy keyboard input protocol not reporting non-Alt modifier (#1411).</li>
           <li>Digitally sign MacOS release binaries using a valid Apple ID.</li>
-<<<<<<< HEAD
           <li>Add support for authenticating to SSH servers with a private key without a password and without requesting for one - also allow password retry (#1425).</li>
-=======
           <li>Default history limit is now 1000 lines rather than 0 lines.</li>
->>>>>>> 9c224d86
         </ul>
       </description>
     </release>
